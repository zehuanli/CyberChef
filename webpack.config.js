--- conflicted
+++ resolved
@@ -65,16 +65,7 @@
                     compact: false
                 },
                 type: "javascript/auto",
-<<<<<<< HEAD
-                loader: "babel-loader?compact=false",
-                query: {
-                    presets: [
-                        require.resolve("@babel/preset-env"),
-                    ]
-                }
-=======
                 loader: "babel-loader"
->>>>>>> 15fbe5a4
             },
             {
                 test: /forge.min.js$/,
