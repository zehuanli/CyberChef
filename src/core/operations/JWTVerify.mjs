--- conflicted
+++ resolved
@@ -44,22 +44,7 @@
         const [key] = args;
 
         try {
-<<<<<<< HEAD
             const verified = jwt.verify(input, key, { algorithms: JWT_ALGORITHMS });
-=======
-            const verified = jwt.verify(input, key, { algorithms: [
-                "HS256",
-                "HS384",
-                "HS512",
-                "RS256",
-                "RS384",
-                "RS512",
-                "ES256",
-                "ES384",
-                "ES512",
-                "none"
-            ]});
->>>>>>> d5a0adea
 
             if (Object.prototype.hasOwnProperty.call(verified, "name") && verified.name === "JsonWebTokenError") {
                 throw new OperationError(verified.message);
