--- conflicted
+++ resolved
@@ -4049,48 +4049,125 @@
             }
         ]
     },
-<<<<<<< HEAD
     "Hamming Distance": {
         module: "Default",
         description: "In information theory, the Hamming distance between two strings of equal length is the number of positions at which the corresponding symbols are different. In other words, it measures the minimum number of substitutions required to change one string into the other, or the minimum number of errors that could have transformed one string into the other. In a more general context, the Hamming distance is one of several string metrics for measuring the edit distance between two sequences.",
-=======
+        inputType: "string",
+        outputType: "string",
+        args: [
+            {
+                name: "Delimiter",
+                type: "binaryShortString",
+                value: StrUtils.HAMMING_DELIM
+            },
+            {
+                name: "Unit",
+                type: "option",
+                value: StrUtils.HAMMING_UNIT
+            },
+            {
+                name: "Input type",
+                type: "option",
+                value: StrUtils.HAMMING_INPUT_TYPE
+            }
+        ]
+    },
+    "XKCD Random Number": {
+        module: "Default",
+        description: "RFC 1149.5 specifies 4 as the standard IEEE-vetted random number.<br><br><a href='https://xkcd.com/221/'>XKCD #221</a>",
+        inputType: "string",
+        outputType: "number",
+        args: []
+    },
+    "Bcrypt": {
+        module: "Hashing",
+        description: "bcrypt is a password hashing function designed by Niels Provos and David Mazières, based on the Blowfish cipher, and presented at USENIX in 1999. Besides incorporating a salt to protect against rainbow table attacks, bcrypt is an adaptive function: over time, the iteration count (rounds) can be increased to make it slower, so it remains resistant to brute-force search attacks even with increasing computation power.<br><br>Enter the password in the input to generate its hash.",
+        inputType: "string",
+        outputType: "string",
+        args: [
+            {
+                name: "Rounds",
+                type: "number",
+                value: Hash.BCRYPT_ROUNDS
+            }
+        ]
+    },
+    "Bcrypt compare": {
+        module: "Hashing",
+        description: "Tests whether the input matches the given bcrypt hash. To test multiple possible passwords, use the 'Fork' operation.",
+        inputType: "string",
+        outputType: "string",
+        args: [
+            {
+                name: "Hash",
+                type: "string",
+                value: ""
+            }
+        ]
+    },
+    "Bcrypt parse": {
+        module: "Hashing",
+        description: "Parses a bcrypt hash to determine the number of rounds used, the salt, and the password hash.",
+        inputType: "string",
+        outputType: "string",
+        args: []
+    },
+    "Scrypt": {
+        module: "Hashing",
+        description: "scrypt is a password-based key derivation function (PBKDF) created by Colin Percival. The algorithm was specifically designed to make it costly to perform large-scale custom hardware attacks by requiring large amounts of memory. In 2016, the scrypt algorithm was published by IETF as RFC 7914.<br><br>Enter the password in the input to generate its hash.",
+        inputType: "string",
+        outputType: "string",
+        args: [
+            {
+                name: "Salt",
+                type: "toggleString",
+                value: "",
+                toggleValues: Hash.KEY_FORMAT
+            },
+            {
+                name: "Iterations (N)",
+                type: "number",
+                value: Hash.SCRYPT_ITERATIONS
+            },
+            {
+                name: "Memory factor (r)",
+                type: "number",
+                value: Hash.SCRYPT_MEM_FACTOR
+            },
+            {
+                name: "Parallelization factor (p)",
+                type: "number",
+                value: Hash.SCRYPT_PARALLEL_FACTOR
+            },
+            {
+                name: "Key length",
+                type: "number",
+                value: Hash.SCRYPT_KEY_LENGTH
+            },
+        ]
+    },
+    "BSON serialise": {
+        module: "BSON",
+        description: "BSON is a computer data interchange format used mainly as a data storage and network transfer format in the MongoDB database. It is a binary form for representing simple data structures, associative arrays (called objects or documents in MongoDB), and various data types of specific interest to MongoDB. The name 'BSON' is based on the term JSON and stands for 'Binary JSON'.<br><br>Input data should be valid JSON.",
+        inputType: "string",
+        outputType: "ArrayBuffer",
+        args: []
+    },
+    "BSON deserialise": {
+        module: "BSON",
+        description: "BSON is a computer data interchange format used mainly as a data storage and network transfer format in the MongoDB database. It is a binary form for representing simple data structures, associative arrays (called objects or documents in MongoDB), and various data types of specific interest to MongoDB. The name 'BSON' is based on the term JSON and stands for 'Binary JSON'.<br><br>Input data should be in a raw bytes format.",
+        inputType: "ArrayBuffer",
+        outputType: "string",
+        args: []
+    },
     "Generate PGP Key Pair": {
         module: "PGP",
         manualBake: true,
         description: "",
->>>>>>> aa3f781e
-        inputType: "string",
-        outputType: "string",
-        args: [
-            {
-<<<<<<< HEAD
-                name: "Delimiter",
-                type: "binaryShortString",
-                value: StrUtils.HAMMING_DELIM
-            },
-            {
-                name: "Unit",
-                type: "option",
-                value: StrUtils.HAMMING_UNIT
-            },
-            {
-                name: "Input type",
-                type: "option",
-                value: StrUtils.HAMMING_INPUT_TYPE
-            }
-        ]
-    },
-    "XKCD Random Number": {
-        module: "Default",
-        description: "RFC 1149.5 specifies 4 as the standard IEEE-vetted random number.<br><br><a href='https://xkcd.com/221/'>XKCD #221</a>",
-        inputType: "string",
-        outputType: "number",
-        args: []
-    },
-    "Bcrypt": {
-        module: "Hashing",
-        description: "bcrypt is a password hashing function designed by Niels Provos and David Mazières, based on the Blowfish cipher, and presented at USENIX in 1999. Besides incorporating a salt to protect against rainbow table attacks, bcrypt is an adaptive function: over time, the iteration count (rounds) can be increased to make it slower, so it remains resistant to brute-force search attacks even with increasing computation power.<br><br>Enter the password in the input to generate its hash.",
-=======
+        inputType: "string",
+        outputType: "string",
+        args: [
+            {
                 name: "Key type",
                 type: "option",
                 value: PGP.KEY_TYPES
@@ -4129,22 +4206,10 @@
             "<br><br>",
             "This function relies on kbpgp.js for the implementation of PGP.",
         ].join("\n"),
->>>>>>> aa3f781e
-        inputType: "string",
-        outputType: "string",
-        args: [
-            {
-<<<<<<< HEAD
-                name: "Rounds",
-                type: "number",
-                value: Hash.BCRYPT_ROUNDS
-            }
-        ]
-    },
-    "Bcrypt compare": {
-        module: "Hashing",
-        description: "Tests whether the input matches the given bcrypt hash. To test multiple possible passwords, use the 'Fork' operation.",
-=======
+        inputType: "string",
+        outputType: "string",
+        args: [
+            {
                 name: "Public key of recipient",
                 type: "text",
                 value: ""
@@ -4164,29 +4229,10 @@
             "<br><br>",
             "This function relies on kbpgp.js for the implementation of PGP.",
         ].join("\n"),
->>>>>>> aa3f781e
-        inputType: "string",
-        outputType: "string",
-        args: [
-            {
-<<<<<<< HEAD
-                name: "Hash",
-                type: "string",
-                value: ""
-            }
-        ]
-    },
-    "Bcrypt parse": {
-        module: "Hashing",
-        description: "Parses a bcrypt hash to determine the number of rounds used, the salt, and the password hash.",
-        inputType: "string",
-        outputType: "string",
-        args: []
-    },
-    "Scrypt": {
-        module: "Hashing",
-        description: "scrypt is a password-based key derivation function (PBKDF) created by Colin Percival. The algorithm was specifically designed to make it costly to perform large-scale custom hardware attacks by requiring large amounts of memory. In 2016, the scrypt algorithm was published by IETF as RFC 7914.<br><br>Enter the password in the input to generate its hash.",
-=======
+        inputType: "string",
+        outputType: "string",
+        args: [
+            {
                 name: "Private key of recipient",
                 type: "text",
                 value: ""
@@ -4213,54 +4259,10 @@
             "<br><br>",
             "This function relies on kbpgp.js for the implementation of PGP.",
         ].join("\n"),
->>>>>>> aa3f781e
-        inputType: "string",
-        outputType: "string",
-        args: [
-            {
-<<<<<<< HEAD
-                name: "Salt",
-                type: "toggleString",
-                value: "",
-                toggleValues: Hash.KEY_FORMAT
-            },
-            {
-                name: "Iterations (N)",
-                type: "number",
-                value: Hash.SCRYPT_ITERATIONS
-            },
-            {
-                name: "Memory factor (r)",
-                type: "number",
-                value: Hash.SCRYPT_MEM_FACTOR
-            },
-            {
-                name: "Parallelization factor (p)",
-                type: "number",
-                value: Hash.SCRYPT_PARALLEL_FACTOR
-            },
-            {
-                name: "Key length",
-                type: "number",
-                value: Hash.SCRYPT_KEY_LENGTH
-            },
-        ]
-    },
-    "BSON serialise": {
-        module: "BSON",
-        description: "BSON is a computer data interchange format used mainly as a data storage and network transfer format in the MongoDB database. It is a binary form for representing simple data structures, associative arrays (called objects or documents in MongoDB), and various data types of specific interest to MongoDB. The name 'BSON' is based on the term JSON and stands for 'Binary JSON'.<br><br>Input data should be valid JSON.",
-        inputType: "string",
-        outputType: "ArrayBuffer",
-        args: []
-    },
-    "BSON deserialise": {
-        module: "BSON",
-        description: "BSON is a computer data interchange format used mainly as a data storage and network transfer format in the MongoDB database. It is a binary form for representing simple data structures, associative arrays (called objects or documents in MongoDB), and various data types of specific interest to MongoDB. The name 'BSON' is based on the term JSON and stands for 'Binary JSON'.<br><br>Input data should be in a raw bytes format.",
-        inputType: "ArrayBuffer",
-        outputType: "string",
-        args: []
-    },
-=======
+        inputType: "string",
+        outputType: "string",
+        args: [
+            {
                 name: "Private key of signer",
                 type: "text",
                 value: ""
@@ -4311,7 +4313,6 @@
             },
         ]
     },
->>>>>>> aa3f781e
 };
 
 
