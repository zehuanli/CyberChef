--- conflicted
+++ resolved
@@ -3295,46 +3295,6 @@
             },
         ]
     },
-<<<<<<< HEAD
-=======
-    "To EBCDIC": {
-        description: [
-            "This operation converts ASCII text to EBCDIC.",
-            "<br>",
-            "You can choose between a few versions of EBCDIC.",
-            "<br>",
-            "EBCDIC is a proprietary encoding pre-dating ASCII that originated at IBM.",
-        ].join("\n"),
-        run: CharEnc.runToEBCDIC,
-        inputType: "string",
-        outputType: "byteArray",
-        args: [
-            {
-                name: "EBCDIC version",
-                type: "option",
-                value: Object.keys(CharEnc.EBCDIC_CODEPAGES_MAPPING),
-            },
-        ]
-    },
-    "From EBCDIC": {
-        description: [
-            "This operation converts ASCII text from EBCDIC.",
-            "<br>",
-            "You can choose between a few versions of EBCDIC.",
-            "<br>",
-            "EBCDIC is a proprietary encoding pre-dating ASCII that originated at IBM.",
-        ].join("\n"),
-        run: CharEnc.runFromEBCDIC,
-        inputType: "byteArray",
-        outputType: "string",
-        args: [
-            {
-                name: "EBCDIC version",
-                type: "option",
-                value: Object.keys(CharEnc.EBCDIC_CODEPAGES_MAPPING),
-            },
-        ],
-    },
     "To Snake case": {
         description: [
             "Converts the input string to snake case.",
@@ -3398,7 +3358,6 @@
             },
         ]
     },
->>>>>>> 6bf06a96
 };
 
 export default OperationConfig;