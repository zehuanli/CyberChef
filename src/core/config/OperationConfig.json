{
    "Cartesian Product": {
        "module": "Default",
        "description": "Get the cartesian product of two sets",
        "inputType": "string",
        "outputType": "string",
        "flowControl": false,
        "args": [
            {
                "name": "Sample delimiter",
                "type": "binaryString",
                "value": "\\n\\n"
            },
            {
                "name": "Item delimiter",
                "type": "binaryString",
                "value": ","
            }
        ]
    },
    "From Base32": {
        "module": "Default",
        "description": "Base32 is a notation for encoding arbitrary byte data using a restricted set of symbols that can be conveniently used by humans and processed by computers. It uses a smaller set of characters than Base64, usually the uppercase alphabet and the numbers 2 to 7.",
        "inputType": "string",
        "outputType": "byteArray",
        "flowControl": false,
        "args": [
            {
                "name": "Alphabet",
                "type": "binaryString",
                "value": "A-Z2-7="
            },
            {
                "name": "Remove non-alphabet chars",
                "type": "boolean",
                "value": true
            }
        ]
    },
    "From Base64": {
        "module": "Default",
        "description": "Base64 is a notation for encoding arbitrary byte data using a restricted set of symbols that can be conveniently used by humans and processed by computers.<br><br>This operation decodes data from an ASCII Base64 string back into its raw format.<br><br>e.g. <code>aGVsbG8=</code> becomes <code>hello</code>",
        "inputType": "string",
        "outputType": "byteArray",
        "flowControl": false,
        "args": [
            {
                "name": "Alphabet",
                "type": "editableOption",
                "value": [
                    {
                        "name": "Standard: A-Za-z0-9+/=",
                        "value": "A-Za-z0-9+/="
                    },
                    {
                        "name": "URL safe: A-Za-z0-9-_",
                        "value": "A-Za-z0-9-_"
                    },
                    {
                        "name": "Filename safe: A-Za-z0-9+-=",
                        "value": "A-Za-z0-9+\\-="
                    },
                    {
                        "name": "itoa64: ./0-9A-Za-z=",
                        "value": "./0-9A-Za-z="
                    },
                    {
                        "name": "XML: A-Za-z0-9_.",
                        "value": "A-Za-z0-9_."
                    },
                    {
                        "name": "y64: A-Za-z0-9._-",
                        "value": "A-Za-z0-9._-"
                    },
                    {
                        "name": "z64: 0-9a-zA-Z+/=",
                        "value": "0-9a-zA-Z+/="
                    },
                    {
                        "name": "Radix-64: 0-9A-Za-z+/=",
                        "value": "0-9A-Za-z+/="
                    },
                    {
                        "name": "Uuencoding: [space]-_",
                        "value": " -_"
                    },
                    {
                        "name": "Xxencoding: +-0-9A-Za-z",
                        "value": "+\\-0-9A-Za-z"
                    },
                    {
                        "name": "BinHex: !-,-0-689@A-NP-VX-Z[`a-fh-mp-r",
                        "value": "!-,-0-689@A-NP-VX-Z[`a-fh-mp-r"
                    },
                    {
                        "name": "ROT13: N-ZA-Mn-za-m0-9+/=",
                        "value": "N-ZA-Mn-za-m0-9+/="
                    },
                    {
                        "name": "UNIX crypt: ./0-9A-Za-z",
                        "value": "./0-9A-Za-z"
                    }
                ]
            },
            {
                "name": "Remove non-alphabet chars",
                "type": "boolean",
                "value": true
            }
        ]
    },
    "From Hex": {
        "module": "Default",
        "description": "Converts a hexadecimal byte string back into its raw value.<br><br>e.g. <code>ce 93 ce b5 ce b9 ce ac 20 cf 83 ce bf cf 85 0a</code> becomes the UTF-8 encoded string <code>Γειά σου</code>",
        "inputType": "string",
        "outputType": "byteArray",
        "flowControl": false,
        "args": [
            {
                "name": "Delimiter",
                "type": "option",
                "value": [
                    "Space",
                    "Comma",
                    "Semi-colon",
                    "Colon",
                    "Line feed",
                    "CRLF",
                    "0x",
                    "\\x",
                    "None"
                ]
            }
        ]
    },
    "Gunzip": {
        "module": "Compression",
        "description": "Decompresses data which has been compressed using the deflate algorithm with gzip headers.",
        "inputType": "byteArray",
        "outputType": "byteArray",
        "flowControl": false,
        "args": []
    },
    "Gzip": {
        "module": "Compression",
        "description": "Compresses data using the deflate algorithm with gzip headers.",
        "inputType": "byteArray",
        "outputType": "byteArray",
        "flowControl": false,
        "args": [
            {
                "name": "Compression type",
                "type": "option",
                "value": [
                    "Dynamic Huffman Coding",
                    "Fixed Huffman Coding",
                    "None (Store)"
                ]
            },
            {
                "name": "Filename (optional)",
                "type": "string",
                "value": ""
            },
            {
                "name": "Comment (optional)",
                "type": "string",
                "value": ""
            },
            {
                "name": "Include file checksum",
                "type": "boolean",
                "value": false
            }
        ]
    },
<<<<<<< HEAD
    "Power Set": {
        "module": "Default",
        "description": "Generate the power set of a set",
        "inputType": "string",
        "outputType": "string",
        "flowControl": false,
        "args": [
            {
                "name": "Item delimiter",
                "type": "binaryString",
                "value": ","
=======
    "ROT13": {
        "module": "Default",
        "description": "A simple caesar substitution cipher which rotates alphabet characters by the specified amount (default 13).",
        "inputType": "byteArray",
        "outputType": "byteArray",
        "flowControl": false,
        "args": [
            {
                "name": "Rotate lower case chars",
                "type": "boolean",
                "value": true
            },
            {
                "name": "Rotate upper case chars",
                "type": "boolean",
                "value": true
            },
            {
                "name": "Amount",
                "type": "number",
                "value": 13
            }
        ]
    },
    "ROT47": {
        "module": "Default",
        "description": "A slightly more complex variation of a caesar cipher, which includes ASCII characters from 33 '!' to 126 '~'. Default rotation: 47.",
        "inputType": "byteArray",
        "outputType": "byteArray",
        "flowControl": false,
        "args": [
            {
                "name": "Amount",
                "type": "number",
                "value": 47
>>>>>>> b7ed1bec
            }
        ]
    },
    "Raw Deflate": {
        "module": "Default",
        "description": "Compresses data using the deflate algorithm with no headers.",
        "inputType": "byteArray",
        "outputType": "byteArray",
        "flowControl": false,
        "args": [
            {
                "name": "Compression type",
                "type": "option",
                "value": [
                    "Dynamic Huffman Coding",
                    "Fixed Huffman Coding",
                    "None (Store)"
                ]
            }
        ]
    },
    "Raw Inflate": {
        "module": "Compression",
        "description": "Decompresses data which has been compressed using the deflate algorithm with no headers.",
        "inputType": "byteArray",
        "outputType": "byteArray",
        "flowControl": false,
        "args": [
            {
                "name": "Start index",
                "type": "number",
                "value": 0
            },
            {
                "name": "Initial output buffer size",
                "type": "number",
                "value": 0
            },
            {
                "name": "Buffer expansion type",
                "type": "option",
                "value": [
                    "Adaptive",
                    "Block"
                ]
            },
            {
                "name": "Resize buffer after decompression",
                "type": "boolean",
                "value": false
            },
            {
                "name": "Verify result",
                "type": "boolean",
                "value": false
            }
        ]
    },
<<<<<<< HEAD
    "Set Difference": {
        "module": "Default",
        "description": "Get the Difference of two sets",
        "inputType": "string",
        "outputType": "string",
        "flowControl": false,
        "args": [
            {
                "name": "Sample delimiter",
                "type": "binaryString",
                "value": "\\n\\n"
            },
            {
                "name": "Item delimiter",
                "type": "binaryString",
                "value": ","
            }
        ]
    },
    "Set Intersection": {
        "module": "Default",
        "description": "Get the intersection of two sets",
        "inputType": "string",
        "outputType": "string",
        "flowControl": false,
        "args": [
            {
                "name": "Sample delimiter",
                "type": "binaryString",
                "value": "\\n\\n"
            },
            {
                "name": "Item delimiter",
                "type": "binaryString",
                "value": ","
            }
        ]
    },
    "Set Union": {
        "module": "Default",
        "description": "Get the union of two sets",
        "inputType": "string",
        "outputType": "string",
        "flowControl": false,
        "args": [
            {
                "name": "Sample delimiter",
                "type": "binaryString",
                "value": "\\n\\n"
            },
            {
                "name": "Item delimiter",
                "type": "binaryString",
                "value": ","
=======
    "Rotate left": {
        "module": "Default",
        "description": "Rotates each byte to the left by the number of bits specified, optionally carrying the excess bits over to the next byte. Currently only supports 8-bit values.",
        "inputType": "byteArray",
        "outputType": "byteArray",
        "flowControl": false,
        "args": [
            {
                "name": "Amount",
                "type": "number",
                "value": 1
            },
            {
                "name": "Carry through",
                "type": "boolean",
                "value": false
            }
        ]
    },
    "Rotate right": {
        "module": "Default",
        "description": "Rotates each byte to the right by the number of bits specified, optionally carrying the excess bits over to the next byte. Currently only supports 8-bit values.",
        "inputType": "byteArray",
        "outputType": "byteArray",
        "flowControl": false,
        "args": [
            {
                "name": "Amount",
                "type": "number",
                "value": 1
            },
            {
                "name": "Carry through",
                "type": "boolean",
                "value": false
>>>>>>> b7ed1bec
            }
        ]
    },
    "Show Base64 offsets": {
        "module": "Default",
        "description": "When a string is within a block of data and the whole block is Base64'd, the string itself could be represented in Base64 in three distinct ways depending on its offset within the block.<br><br>This operation shows all possible offsets for a given string so that each possible encoding can be considered.",
        "inputType": "byteArray",
        "outputType": "html",
        "flowControl": false,
        "args": [
            {
                "name": "Alphabet",
                "type": "binaryString",
                "value": "A-Za-z0-9+/="
            },
            {
                "name": "Show variable chars and padding",
                "type": "boolean",
                "value": true
            }
        ]
    },
    "Symmetric Difference": {
        "module": "Default",
        "description": "Get the symmetric difference of two sets",
        "inputType": "string",
        "outputType": "string",
        "flowControl": false,
        "args": [
            {
                "name": "Sample delimiter",
                "type": "binaryString",
                "value": "\\n\\n"
            },
            {
                "name": "Item delimiter",
                "type": "binaryString",
                "value": ","
            }
        ]
    },
    "To Base32": {
        "module": "Default",
        "description": "Base32 is a notation for encoding arbitrary byte data using a restricted set of symbols that can be conveniently used by humans and processed by computers. It uses a smaller set of characters than Base64, usually the uppercase alphabet and the numbers 2 to 7.",
        "inputType": "byteArray",
        "outputType": "string",
        "flowControl": false,
        "args": [
            {
                "name": "Alphabet",
                "type": "binaryString",
                "value": "A-Z2-7="
            }
        ]
    },
    "To Base64": {
        "module": "Default",
        "description": "Base64 is a notation for encoding arbitrary byte data using a restricted set of symbols that can be conveniently used by humans and processed by computers.<br><br>This operation decodes data from an ASCII Base64 string back into its raw format.<br><br>e.g. <code>aGVsbG8=</code> becomes <code>hello</code>",
        "inputType": "ArrayBuffer",
        "outputType": "string",
        "flowControl": false,
        "args": [
            {
                "name": "Alphabet",
                "type": "editableOption",
                "value": [
                    {
                        "name": "Standard: A-Za-z0-9+/=",
                        "value": "A-Za-z0-9+/="
                    },
                    {
                        "name": "URL safe: A-Za-z0-9-_",
                        "value": "A-Za-z0-9-_"
                    },
                    {
                        "name": "Filename safe: A-Za-z0-9+-=",
                        "value": "A-Za-z0-9+\\-="
                    },
                    {
                        "name": "itoa64: ./0-9A-Za-z=",
                        "value": "./0-9A-Za-z="
                    },
                    {
                        "name": "XML: A-Za-z0-9_.",
                        "value": "A-Za-z0-9_."
                    },
                    {
                        "name": "y64: A-Za-z0-9._-",
                        "value": "A-Za-z0-9._-"
                    },
                    {
                        "name": "z64: 0-9a-zA-Z+/=",
                        "value": "0-9a-zA-Z+/="
                    },
                    {
                        "name": "Radix-64: 0-9A-Za-z+/=",
                        "value": "0-9A-Za-z+/="
                    },
                    {
                        "name": "Uuencoding: [space]-_",
                        "value": " -_"
                    },
                    {
                        "name": "Xxencoding: +-0-9A-Za-z",
                        "value": "+\\-0-9A-Za-z"
                    },
                    {
                        "name": "BinHex: !-,-0-689@A-NP-VX-Z[`a-fh-mp-r",
                        "value": "!-,-0-689@A-NP-VX-Z[`a-fh-mp-r"
                    },
                    {
                        "name": "ROT13: N-ZA-Mn-za-m0-9+/=",
                        "value": "N-ZA-Mn-za-m0-9+/="
                    },
                    {
                        "name": "UNIX crypt: ./0-9A-Za-z",
                        "value": "./0-9A-Za-z"
                    }
                ]
            }
        ]
    },
    "To Hex": {
        "module": "Default",
        "description": "Converts the input string to hexadecimal bytes separated by the specified delimiter.<br><br>e.g. The UTF-8 encoded string <code>Γειά σου</code> becomes <code>ce 93 ce b5 ce b9 ce ac 20 cf 83 ce bf cf 85 0a</code>",
        "inputType": "ArrayBuffer",
        "outputType": "string",
        "flowControl": false,
        "args": [
            {
                "name": "Delimiter",
                "type": "option",
                "value": [
                    "Space",
                    "Comma",
                    "Semi-colon",
                    "Colon",
                    "Line feed",
                    "CRLF",
                    "0x",
                    "\\x",
                    "None"
                ]
            }
        ]
    },
    "Unzip": {
        "module": "Compression",
        "description": "Decompresses data using the PKZIP algorithm and displays it per file, with support for passwords.",
        "inputType": "byteArray",
        "outputType": "html",
        "flowControl": false,
        "args": [
            {
                "name": "Password",
                "type": "binaryString",
                "value": ""
            },
            {
                "name": "Verify result",
                "type": "boolean",
                "value": false
            }
        ]
    },
    "Zip": {
        "module": "Compression",
        "description": "Compresses data using the PKZIP algorithm with the given filename.<br><br>No support for multiple files at this time.",
        "inputType": "byteArray",
        "outputType": "byteArray",
        "flowControl": false,
        "args": [
            {
                "name": "Filename",
                "type": "string",
                "value": "file.txt"
            },
            {
                "name": "Comment",
                "type": "string",
                "value": ""
            },
            {
                "name": "Password",
                "type": "binaryString",
                "value": ""
            },
            {
                "name": "Compression method",
                "type": "option",
                "value": [
                    "Deflate",
                    "None (Store)"
                ]
            },
            {
                "name": "Operating system",
                "type": "option",
                "value": [
                    "MSDOS",
                    "Unix",
                    "Macintosh"
                ]
            },
            {
                "name": "Compression type",
                "type": "option",
                "value": [
                    "Dynamic Huffman Coding",
                    "Fixed Huffman Coding",
                    "None (Store)"
                ]
            }
        ]
    },
    "Zlib Deflate": {
        "module": "Compression",
        "description": "Compresses data using the deflate algorithm adding zlib headers.",
        "inputType": "byteArray",
        "outputType": "byteArray",
        "flowControl": false,
        "args": [
            {
                "name": "Compression type",
                "type": "option",
                "value": [
                    "Dynamic Huffman Coding",
                    "Fixed Huffman Coding",
                    "None (Store)"
                ]
            }
        ]
    },
    "Zlib Inflate": {
        "module": "Compression",
        "description": "Decompresses data which has been compressed using the deflate algorithm with zlib headers.",
        "inputType": "byteArray",
        "outputType": "byteArray",
        "flowControl": false,
        "args": [
            {
                "name": "Start index",
                "type": "number",
                "value": 0
            },
            {
                "name": "Initial output buffer size",
                "type": "number",
                "value": 0
            },
            {
                "name": "Buffer expansion type",
                "type": "option",
                "value": [
                    "Adaptive",
                    "Block"
                ]
            },
            {
                "name": "Resize buffer after decompression",
                "type": "boolean",
                "value": false
            },
            {
                "name": "Verify result",
                "type": "boolean",
                "value": false
            }
        ]
    }
}<|MERGE_RESOLUTION|>--- conflicted
+++ resolved
@@ -174,7 +174,6 @@
             }
         ]
     },
-<<<<<<< HEAD
     "Power Set": {
         "module": "Default",
         "description": "Generate the power set of a set",
@@ -186,7 +185,9 @@
                 "name": "Item delimiter",
                 "type": "binaryString",
                 "value": ","
-=======
+            }
+        ]
+    },
     "ROT13": {
         "module": "Default",
         "description": "A simple caesar substitution cipher which rotates alphabet characters by the specified amount (default 13).",
@@ -222,7 +223,6 @@
                 "name": "Amount",
                 "type": "number",
                 "value": 47
->>>>>>> b7ed1bec
             }
         ]
     },
@@ -281,7 +281,44 @@
             }
         ]
     },
-<<<<<<< HEAD
+    "Rotate left": {
+        "module": "Default",
+        "description": "Rotates each byte to the left by the number of bits specified, optionally carrying the excess bits over to the next byte. Currently only supports 8-bit values.",
+        "inputType": "byteArray",
+        "outputType": "byteArray",
+        "flowControl": false,
+        "args": [
+            {
+                "name": "Amount",
+                "type": "number",
+                "value": 1
+            },
+            {
+                "name": "Carry through",
+                "type": "boolean",
+                "value": false
+            }
+        ]
+    },
+    "Rotate right": {
+        "module": "Default",
+        "description": "Rotates each byte to the right by the number of bits specified, optionally carrying the excess bits over to the next byte. Currently only supports 8-bit values.",
+        "inputType": "byteArray",
+        "outputType": "byteArray",
+        "flowControl": false,
+        "args": [
+            {
+                "name": "Amount",
+                "type": "number",
+                "value": 1
+            },
+            {
+                "name": "Carry through",
+                "type": "boolean",
+                "value": false
+            }
+        ]
+    },
     "Set Difference": {
         "module": "Default",
         "description": "Get the Difference of two sets",
@@ -336,43 +373,6 @@
                 "name": "Item delimiter",
                 "type": "binaryString",
                 "value": ","
-=======
-    "Rotate left": {
-        "module": "Default",
-        "description": "Rotates each byte to the left by the number of bits specified, optionally carrying the excess bits over to the next byte. Currently only supports 8-bit values.",
-        "inputType": "byteArray",
-        "outputType": "byteArray",
-        "flowControl": false,
-        "args": [
-            {
-                "name": "Amount",
-                "type": "number",
-                "value": 1
-            },
-            {
-                "name": "Carry through",
-                "type": "boolean",
-                "value": false
-            }
-        ]
-    },
-    "Rotate right": {
-        "module": "Default",
-        "description": "Rotates each byte to the right by the number of bits specified, optionally carrying the excess bits over to the next byte. Currently only supports 8-bit values.",
-        "inputType": "byteArray",
-        "outputType": "byteArray",
-        "flowControl": false,
-        "args": [
-            {
-                "name": "Amount",
-                "type": "number",
-                "value": 1
-            },
-            {
-                "name": "Carry through",
-                "type": "boolean",
-                "value": false
->>>>>>> b7ed1bec
             }
         ]
     },
