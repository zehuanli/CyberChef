--- conflicted
+++ resolved
@@ -6,119 +6,6 @@
  * @license Apache-2.0
  */
 
-<<<<<<< HEAD
-import SyncDish from "./SyncDish";
-import OperationConfig from "./config/OperationConfig.json";
-
-/**
- * Extract default arg value from operation argument
- * @param {Object} arg - an arg from an operation
- */
-function extractArg(arg) {
-    if (arg.type === "option") {
-        // pick default option if not already chosen
-        return typeof arg.value === "string" ? arg.value : arg.value[0];
-    }
-
-    if (arg.type === "editableOption") {
-        return typeof arg.value === "string" ? arg.value : arg.value[0].value;
-    }
-
-    if (arg.type === "toggleString") {
-        // ensure string and option exist when user hasn't defined
-        arg.string = arg.string || "";
-        arg.option = arg.option || arg.toggleValues[0];
-        return arg;
-    }
-
-    return arg.value;
-}
-
-/**
- * transformArgs
- *
- * Take the default args array and update with any user-defined
- * operation arguments. Allows user to define arguments in object style,
- * with accommodating name matching. Using named args in the API is more
- * clear to the user.
- *
- * Argument name matching is case and space insensitive
- * @private
- * @param {Object[]} originalArgs
- * @param {Object} newArgs
- */
-function transformArgs(originalArgs, newArgs) {
-    const allArgs = Object.assign([], originalArgs);
-
-    if (newArgs) {
-        Object.keys(newArgs).map((key) => {
-            const index = allArgs.findIndex((arg) => {
-                return arg.name.toLowerCase().replace(/ /g, "") ===
-                    key.toLowerCase().replace(/ /g, "");
-            });
-
-            if (index > -1) {
-                const argument = allArgs[index];
-                if (["toggleString"].indexOf(argument.type) > -1) {
-                    argument.string = newArgs[key].string;
-                    argument.option = newArgs[key].option;
-                } else if (argument.type === "editableOption") {
-                    // takes key: "option", key: {name, val: "string"}, key: {name, val: [...]}
-                    argument.value = typeof newArgs[key] === "string" ? newArgs[key]: newArgs[key].value;
-                } else {
-                    argument.value = newArgs[key];
-                }
-            }
-        });
-    }
-    return allArgs.map(extractArg);
-}
-
-/**
- * Wrap an operation to be consumed by node API.
- * new Operation().run() becomes operation()
- * Perform type conversion on input
- * @private
- * @param {Operation} Operation
- * @returns {Function} The operation's run function, wrapped in
- * some type conversion logic
- */
-export function wrap(OpClass) {
-    /**
-     * Wrapped operation run function
-     * @param {*} input
-     * @param {Object[]} args
-     * @returns {SyncDish} operation's output, on a Dish.
-     * @throws {OperationError} if the operation throws one.
-     */
-    const wrapped = (input, args=null) => {
-        const operation = new OpClass();
-
-        let dish;
-        if (input instanceof SyncDish) {
-            dish = input;
-        } else {
-            dish = new SyncDish();
-            const type = SyncDish.typeEnum(input.constructor.name);
-            dish.set(input, type);
-        }
-        args = transformArgs(operation.args, args);
-        const transformedInput = dish.get(operation.inputType);
-        const result = operation.run(transformedInput, args);
-        return new SyncDish({
-            value: result,
-            type: operation.outputType
-        });
-    };
-
-    // used in chef.help
-    wrapped.opName = OpClass.name;
-    return wrapped;
-}
-
-
-=======
->>>>>>> 9abaadf1
 /**
  * SomeName => someName
  * @param {String} name - string to be altered
@@ -138,38 +25,9 @@
 }
 
 /**
-<<<<<<< HEAD
- * @namespace Api
- * @param {String} searchTerm - the name of the operation to get help for.
- * Case and whitespace are ignored in search.
- * @returns {Object} Describe function matching searchTerm.
- */
-export function help(searchTerm) {
-    let sanitised = false;
-    if (typeof searchTerm === "string") {
-        sanitised = searchTerm;
-    } else if (typeof searchTerm === "function") {
-        sanitised = searchTerm.opName;
-    }
-
-    if (!sanitised) {
-        return null;
-    }
-
-    const key = Object.keys(OperationConfig)
-        .find(o => o.replace(/ /g, "").toLowerCase() === sanitised.replace(/ /g, "").toLowerCase());
-    if (key) {
-        const result = OperationConfig[key];
-        result.name = key;
-        return result;
-    }
-    return null;
-}
-=======
- * 
- * @param str 
+ * Remove spaces, make lower case.
+ * @param str
  */
 export function sanitise(str) {
     return str.replace(/ /g, "").toLowerCase();
-}
->>>>>>> 9abaadf1
+}