/**
 * @author n1474335 [n1474335@gmail.com]
 * @copyright Crown Copyright 2016
 * @license Apache-2.0
 */

import HTMLIngredient from "./HTMLIngredient.mjs";
import Utils from "../core/Utils.mjs";
import url from "url";


/**
 * Object to handle the creation of operations.
 */
class HTMLOperation {

    /**
     * HTMLOperation constructor.
     *
     * @param {string} name - The name of the operation.
     * @param {Object} config - The configuration object for this operation.
     * @param {App} app - The main view object for CyberChef.
     * @param {Manager} manager - The CyberChef event manager.
     */
    constructor(name, config, app, manager) {
        this.app         = app;
        this.manager     = manager;

        this.name        = name;
        this.description = config.description;
        this.infoURL     = config.infoURL;
        this.manualBake  = config.manualBake || false;
        this.config      = config;
        this.ingList     = [];

        for (let i = 0; i < config.args.length; i++) {
            const ing = new HTMLIngredient(config.args[i], this.app, this.manager);
            this.ingList.push(ing);
        }
    }


    /**
     * Renders the operation in HTML as a stub operation with no ingredients.
     *
     * @returns {string}
     */
    toStubHtml(removeIcon) {
        let html = "<li class='operation'";

        if (this.description) {
            const infoLink = this.infoURL ? `<hr>${titleFromWikiLink(this.infoURL)}` : "";

            html += ` data-container='body' data-toggle='popover' data-placement='right'
                data-content="${this.description}${infoLink}" data-html='true' data-trigger='hover'
                data-boundary='viewport'`;
        }

        html += ">" + this.name;

        if (removeIcon) {
            html += "<i class='material-icons remove-icon op-icon'>delete</i>";
        }

        html += "</li>";

        return html;
    }


    /**
     * Renders the operation in HTML as a full operation with ingredients.
     *
     * @returns {string}
     */
    toFullHtml() {
        let html = `<div class="op-title">${Utils.escapeHtml(this.name)}</div>
        <div class="ingredients">`;

        for (let i = 0; i < this.ingList.length; i++) {
            html += this.ingList[i].toHtml();
        }

        html += `</div>
        <div class="recip-icons">
<<<<<<< HEAD
            <i class="material-icons breakpoint" title="Set breakpoint" break="false">pause</i>
            <i class="material-icons disable-icon" title="Disable operation" disabled="false">not_interested</i>
            <i class="material-icons hide-args-icon" title="Hide arguments" hide-args="false">keyboard_arrow_up</i>
=======
            <i class="material-icons breakpoint" title="Set breakpoint" break="false" data-help-title="Setting breakpoints" data-help="Setting a breakpoint on an operation will cause execution of the Recipe to pause when it reaches that operation.">pause</i>
            <i class="material-icons disable-icon" title="Disable operation" disabled="false" data-help-title="Disabling operations" data-help="Disabling an operation will prevent it from being executed when the Recipe is baked. Execution will skip over the disabled operation and continue with subsequent operations.">not_interested</i>
>>>>>>> 016825d4
        </div>
        <div class="clearfix">&nbsp;</div>`;

        return html;
    }


    /**
     * Highlights searched strings in the name and description of the operation.
     *
     * @param {[[number]]} nameIdxs - Indexes of the search strings in the operation name [[start, length]]
     * @param {[[number]]} descIdxs - Indexes of the search strings in the operation description [[start, length]]
     */
    highlightSearchStrings(nameIdxs, descIdxs) {
        if (nameIdxs.length && typeof nameIdxs[0][0] === "number") {
            let opName = "",
                pos = 0;

            nameIdxs.forEach(idxs => {
                const [start, length] = idxs;
                if (typeof start !== "number") return;
                opName += this.name.slice(pos, start) + "<b>" +
                    this.name.slice(start, start + length) + "</b>";
                pos = start + length;
            });
            opName += this.name.slice(pos, this.name.length);
            this.name = opName;
        }

        if (this.description && descIdxs.length && descIdxs[0][0] >= 0) {
            // Find HTML tag offsets
            const re = /<[^>]+>/g;
            let match;
            while ((match = re.exec(this.description))) {
                // If the search string occurs within an HTML tag, return without highlighting it.
                const inHTMLTag = descIdxs.reduce((acc, idxs) => {
                    const start = idxs[0];
                    return start >= match.index && start <= (match.index + match[0].length);
                }, false);

                if (inHTMLTag) return;
            }

            let desc = "",
                pos = 0;

            descIdxs.forEach(idxs => {
                const [start, length] = idxs;
                desc += this.description.slice(pos, start) + "<b><u>" +
                    this.description.slice(start, start + length) + "</u></b>";
                pos = start + length;
            });
            desc += this.description.slice(pos, this.description.length);
            this.description = desc;
        }
    }

}


/**
 * Given a URL for a Wikipedia (or other wiki) page, this function returns a link to that page.
 *
 * @param {string} urlStr
 * @returns {string}
 */
function titleFromWikiLink(urlStr) {
    const urlObj = url.parse(urlStr);
    let wikiName = "",
        pageTitle = "";

    switch (urlObj.host) {
        case "forensics.wiki":
            wikiName = "Forensics Wiki";
            pageTitle = Utils.toTitleCase(urlObj.path.replace(/\//g, "").replace(/_/g, " "));
            break;
        case "wikipedia.org":
            wikiName = "Wikipedia";
            pageTitle = urlObj.pathname.substr(6).replace(/_/g, " "); // Chop off '/wiki/'
            break;
        default:
            // Not a wiki link, return full URL
            return `<a href='${urlStr}' target='_blank'>More Information<i class='material-icons inline-icon'>open_in_new</i></a>`;
    }

    return `<a href='${urlObj.href}' target='_blank'>${pageTitle}<i class='material-icons inline-icon'>open_in_new</i></a> on ${wikiName}`;
}

export default HTMLOperation;<|MERGE_RESOLUTION|>--- conflicted
+++ resolved
@@ -83,14 +83,9 @@
 
         html += `</div>
         <div class="recip-icons">
-<<<<<<< HEAD
-            <i class="material-icons breakpoint" title="Set breakpoint" break="false">pause</i>
-            <i class="material-icons disable-icon" title="Disable operation" disabled="false">not_interested</i>
-            <i class="material-icons hide-args-icon" title="Hide arguments" hide-args="false">keyboard_arrow_up</i>
-=======
             <i class="material-icons breakpoint" title="Set breakpoint" break="false" data-help-title="Setting breakpoints" data-help="Setting a breakpoint on an operation will cause execution of the Recipe to pause when it reaches that operation.">pause</i>
             <i class="material-icons disable-icon" title="Disable operation" disabled="false" data-help-title="Disabling operations" data-help="Disabling an operation will prevent it from being executed when the Recipe is baked. Execution will skip over the disabled operation and continue with subsequent operations.">not_interested</i>
->>>>>>> 016825d4
+            <i class="material-icons hide-args-icon" title="Hide operation's arguments" hide-args="false" data-help-title="Hide operation's arguments" data-help="Hiding an operation's argument will save space in the Recipe window. Execution will still take place with the selected argument options.">keyboard_arrow_up</i>
         </div>
         <div class="clearfix">&nbsp;</div>`;
 
